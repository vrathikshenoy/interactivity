--- conflicted
+++ resolved
@@ -78,13 +78,8 @@
                 setDisplay(display)
               }}
             >
-<<<<<<< HEAD
-              Pay $834
+              Pay $981
             </button>
-=======
-              Pay $981
-            </div>
->>>>>>> cec67af5
           </div>
         ) : currentStatus === 'requires_code' ? (
           <>
